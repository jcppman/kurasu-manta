import { z } from 'zod'
import grammarData from './grammar.json'
import grammarTranslationsRaw from './translations/grammar-translations.json'
import vocTranslationsRaw from './translations/vocs-translations.json'
import vocData from './vocs.json'

// Translation schemas
const translationSchema = z.object({
  zhCN: z.string(),
  zhTW: z.string(),
  enUS: z.string(),
})

const vocTranslationsSchema = z.record(z.string(), translationSchema)
const grammarTranslationsSchema = z.record(z.string(), translationSchema)

// Base schemas for original data
export const minaVocabularyBaseSchema = z.object({
  lesson: z.number().int(),
  content: z.string(),
  translation: z.string(),
  pos: z.string(),
  accent: z
    .union([z.number(), z.array(z.number())])
    .nullable()
    .optional(),
  annotations: z.array(
    z.object({
      type: z.string(),
      loc: z.number().int(),
      len: z.number().int(),
      content: z.string(),
    })
  ),
  id: z.number().int(),
})

export const minaGrammarBaseSchema = z.object({
  lesson: z.number().int(),
  content: z.string(),
  explanation: z.string(),
})

// Enhanced schemas with multilingual support
export const minaVocabularySchema = z.object({
  lesson: z.number().int(),
  content: z.string(),
  translation: z.record(z.string(), z.string()), // Now multilingual
  pos: z.string(),
  accent: z
    .union([z.number(), z.array(z.number())])
    .nullable()
    .optional(),
  annotations: z.array(
    z.object({
      type: z.string(),
      loc: z.number().int(),
      len: z.number().int(),
      content: z.string(),
    })
  ),
  id: z.number().int(),
})

export const minaGrammarSchema = z.object({
  lesson: z.number().int(),
  content: z.string(),
  explanation: z.record(z.string(), z.string()), // Now multilingual
})

export type MinaVocabularyBase = z.infer<typeof minaVocabularyBaseSchema>
export type MinaGrammarBase = z.infer<typeof minaGrammarBaseSchema>
export type MinaVocabulary = z.infer<typeof minaVocabularySchema>
export type MinaGrammar = z.infer<typeof minaGrammarSchema>

export function getVocData(): MinaVocabulary[] {
<<<<<<< HEAD
  return vocData
    .map((item) => minaVocabularySchema.parse(item))
    .map((item) => ({
      ...item,
      // in source data the verb accent is the accent of the normal form, which is not what we want
      accent: item.pos.startsWith('動') ? undefined : item.accent,
    }))
=======
  const vocTranslations = vocTranslationsSchema.parse(vocTranslationsRaw)

  return vocData.map((item, index) => {
    const baseItem = minaVocabularyBaseSchema.parse(item)
    const translations = vocTranslations[baseItem.id.toString()]

    return minaVocabularySchema.parse({
      ...baseItem,
      translation: translations || {
        zhCN: baseItem.translation,
        zhTW: baseItem.translation, // Fallback to original
        enUS: baseItem.translation, // Fallback to original
      },
    })
  })
>>>>>>> 634cccc0
}

export function getGrammarData(): MinaGrammar[] {
  const grammarTranslations = grammarTranslationsSchema.parse(grammarTranslationsRaw)

  return grammarData.map((item, index) => {
    const baseItem = minaGrammarBaseSchema.parse(item)
    const grammarId = (index + 1).toString() // Grammar uses 1-based indexing
    const translations = grammarTranslations[grammarId]

    return minaGrammarSchema.parse({
      ...baseItem,
      explanation: translations || {
        zhCN: baseItem.explanation,
        zhTW: baseItem.explanation, // Fallback to original
        enUS: baseItem.explanation, // Fallback to original
      },
    })
  })
}<|MERGE_RESOLUTION|>--- conflicted
+++ resolved
@@ -61,7 +61,6 @@
   ),
   id: z.number().int(),
 })
-
 export const minaGrammarSchema = z.object({
   lesson: z.number().int(),
   content: z.string(),
@@ -74,31 +73,27 @@
 export type MinaGrammar = z.infer<typeof minaGrammarSchema>
 
 export function getVocData(): MinaVocabulary[] {
-<<<<<<< HEAD
+  const vocTranslations = vocTranslationsSchema.parse(vocTranslationsRaw)
+
   return vocData
-    .map((item) => minaVocabularySchema.parse(item))
+    .map((item) => {
+      const baseItem = minaVocabularyBaseSchema.parse(item)
+      const translations = vocTranslations[baseItem.id.toString()]
+
+      return minaVocabularySchema.parse({
+        ...baseItem,
+        translation: translations || {
+          zhCN: baseItem.translation,
+          zhTW: baseItem.translation, // Fallback to original
+          enUS: baseItem.translation, // Fallback to original
+        },
+      })
+    })
     .map((item) => ({
       ...item,
       // in source data the verb accent is the accent of the normal form, which is not what we want
       accent: item.pos.startsWith('動') ? undefined : item.accent,
     }))
-=======
-  const vocTranslations = vocTranslationsSchema.parse(vocTranslationsRaw)
-
-  return vocData.map((item, index) => {
-    const baseItem = minaVocabularyBaseSchema.parse(item)
-    const translations = vocTranslations[baseItem.id.toString()]
-
-    return minaVocabularySchema.parse({
-      ...baseItem,
-      translation: translations || {
-        zhCN: baseItem.translation,
-        zhTW: baseItem.translation, // Fallback to original
-        enUS: baseItem.translation, // Fallback to original
-      },
-    })
-  })
->>>>>>> 634cccc0
 }
 
 export function getGrammarData(): MinaGrammar[] {
